--- conflicted
+++ resolved
@@ -6,13 +6,9 @@
 homepage = "https://github.com/filecoin-project/bellman"
 license = "MIT/Apache-2.0"
 repository = "https://github.com/filecoin-project/bellman"
-<<<<<<< HEAD
-version = "0.3.5"
+version = "0.3.7"
 readme = "README.md"
 edition = "2018"
-=======
-version = "0.3.7"
->>>>>>> c841507b
 
 [dependencies]
 bit-vec = "0.5"

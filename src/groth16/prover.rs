use std::sync::Arc;

use ff::{Field, PrimeField};
use futures::Future;
use groupy::{CurveAffine, CurveProjective};
use paired::Engine;
use rand_core::RngCore;
use rayon::prelude::*;

use super::{ParameterSource, Proof};
use crate::domain::{create_fft_kernel, EvaluationDomain, Scalar};
use crate::gpu::LockedKernel;
use crate::multicore::Worker;
use crate::multiexp::{create_multiexp_kernel, multiexp, DensityTracker, FullDensity};
use crate::{
    Circuit, ConstraintSystem, Index, LinearCombination, SynthesisError, Variable, BELLMAN_VERSION,
};
use log::info;

#[cfg(feature = "gpu")]
use crate::gpu::PriorityLock;

fn eval<E: Engine>(
    lc: &LinearCombination<E>,
    mut input_density: Option<&mut DensityTracker>,
    mut aux_density: Option<&mut DensityTracker>,
    input_assignment: &[E::Fr],
    aux_assignment: &[E::Fr],
) -> E::Fr {
    let mut acc = E::Fr::zero();

    for &(index, coeff) in lc.0.iter() {
        let mut tmp;

        match index {
            Variable(Index::Input(i)) => {
                tmp = input_assignment[i];
                if let Some(ref mut v) = input_density {
                    v.inc(i);
                }
            }
            Variable(Index::Aux(i)) => {
                tmp = aux_assignment[i];
                if let Some(ref mut v) = aux_density {
                    v.inc(i);
                }
            }
        }

        if coeff == E::Fr::one() {
            acc.add_assign(&tmp);
        } else {
            tmp.mul_assign(&coeff);
            acc.add_assign(&tmp);
        }
    }

    acc
}

struct ProvingAssignment<E: Engine> {
    // Density of queries
    a_aux_density: DensityTracker,
    b_input_density: DensityTracker,
    b_aux_density: DensityTracker,

    // Evaluations of A, B, C polynomials
    a: Vec<Scalar<E>>,
    b: Vec<Scalar<E>>,
    c: Vec<Scalar<E>>,

    // Assignments of variables
    input_assignment: Vec<E::Fr>,
    aux_assignment: Vec<E::Fr>,
}

impl<E: Engine> ConstraintSystem<E> for ProvingAssignment<E> {
    type Root = Self;

    fn alloc<F, A, AR>(&mut self, _: A, f: F) -> Result<Variable, SynthesisError>
    where
        F: FnOnce() -> Result<E::Fr, SynthesisError>,
        A: FnOnce() -> AR,
        AR: Into<String>,
    {
        self.aux_assignment.push(f()?);
        self.a_aux_density.add_element();
        self.b_aux_density.add_element();

        Ok(Variable(Index::Aux(self.aux_assignment.len() - 1)))
    }

    fn alloc_input<F, A, AR>(&mut self, _: A, f: F) -> Result<Variable, SynthesisError>
    where
        F: FnOnce() -> Result<E::Fr, SynthesisError>,
        A: FnOnce() -> AR,
        AR: Into<String>,
    {
        self.input_assignment.push(f()?);
        self.b_input_density.add_element();

        Ok(Variable(Index::Input(self.input_assignment.len() - 1)))
    }

    fn enforce<A, AR, LA, LB, LC>(&mut self, _: A, a: LA, b: LB, c: LC)
    where
        A: FnOnce() -> AR,
        AR: Into<String>,
        LA: FnOnce(LinearCombination<E>) -> LinearCombination<E>,
        LB: FnOnce(LinearCombination<E>) -> LinearCombination<E>,
        LC: FnOnce(LinearCombination<E>) -> LinearCombination<E>,
    {
        let a = a(LinearCombination::zero());
        let b = b(LinearCombination::zero());
        let c = c(LinearCombination::zero());

        self.a.push(Scalar(eval(
            &a,
            // Inputs have full density in the A query
            // because there are constraints of the
            // form x * 0 = 0 for each input.
            None,
            Some(&mut self.a_aux_density),
            &self.input_assignment,
            &self.aux_assignment,
        )));
        self.b.push(Scalar(eval(
            &b,
            Some(&mut self.b_input_density),
            Some(&mut self.b_aux_density),
            &self.input_assignment,
            &self.aux_assignment,
        )));
        self.c.push(Scalar(eval(
            &c,
            // There is no C polynomial query,
            // though there is an (beta)A + (alpha)B + C
            // query for all aux variables.
            // However, that query has full density.
            None,
            None,
            &self.input_assignment,
            &self.aux_assignment,
        )));
    }

    fn push_namespace<NR, N>(&mut self, _: N)
    where
        NR: Into<String>,
        N: FnOnce() -> NR,
    {
        // Do nothing; we don't care about namespaces in this context.
    }

    fn pop_namespace(&mut self) {
        // Do nothing; we don't care about namespaces in this context.
    }

    fn get_root(&mut self) -> &mut Self::Root {
        self
    }
}

pub fn create_random_proof_batch_priority<E, C, R, P: ParameterSource<E>>(
    circuits: Vec<C>,
    params: P,
    rng: &mut R,
    priority: bool,
) -> Result<Vec<Proof<E>>, SynthesisError>
where
    E: Engine,
    C: Circuit<E> + Send,
    R: RngCore,
{
    let r_s = (0..circuits.len()).map(|_| E::Fr::random(rng)).collect();
    let s_s = (0..circuits.len()).map(|_| E::Fr::random(rng)).collect();

    create_proof_batch_priority::<E, C, P>(circuits, params, r_s, s_s, priority)
}

pub fn create_proof_batch_priority<E, C, P: ParameterSource<E>>(
    circuits: Vec<C>,
    mut params: P,
    r_s: Vec<E::Fr>,
    s_s: Vec<E::Fr>,
    priority: bool,
) -> Result<Vec<Proof<E>>, SynthesisError>
where
    E: Engine,
    C: Circuit<E> + Send,
{
    info!("Bellperson {} is being used!", BELLMAN_VERSION);

    #[cfg(feature = "gpu")]
    let _prio_lock = PriorityLock::lock_if_priority(priority);

    let mut provers = circuits
        .into_par_iter()
        .map(|circuit| -> Result<_, SynthesisError> {
            let mut prover = ProvingAssignment {
                a_aux_density: DensityTracker::new(),
                b_input_density: DensityTracker::new(),
                b_aux_density: DensityTracker::new(),
                a: vec![],
                b: vec![],
                c: vec![],
                input_assignment: vec![],
                aux_assignment: vec![],
            };

            prover.alloc_input(|| "", || Ok(E::Fr::one()))?;

            circuit.synthesize(&mut prover)?;

            for i in 0..prover.input_assignment.len() {
                prover.enforce(|| "", |lc| lc + Variable(Index::Input(i)), |lc| lc, |lc| lc);
            }

            Ok(prover)
        })
        .collect::<Result<Vec<_>, _>>()?;

    let worker = Worker::new();
    let input_len = provers[0].input_assignment.len();
    let vk = params.get_vk(input_len)?;
    let n = provers[0].a.len();

    // Make sure all circuits have the same input len.
    for prover in &provers {
        assert_eq!(
            prover.a.len(),
            n,
            "only equaly sized circuits are supported"
        );
    }

    let mut log_d = 0u32;
    while (1 << log_d) < n {
        log_d += 1;
    }

    let mut fft_kern = LockedKernel::new(|| create_fft_kernel::<E>(log_d), priority);

    let a_s = provers
        .iter_mut()
        .map(|prover| {
            let mut a =
                EvaluationDomain::from_coeffs(std::mem::replace(&mut prover.a, Vec::new()))?;
            let mut b =
                EvaluationDomain::from_coeffs(std::mem::replace(&mut prover.b, Vec::new()))?;
            let mut c =
                EvaluationDomain::from_coeffs(std::mem::replace(&mut prover.c, Vec::new()))?;

            a.ifft(&worker, fft_kern.get())?;
            a.coset_fft(&worker, fft_kern.get())?;
            b.ifft(&worker, fft_kern.get())?;
            b.coset_fft(&worker, fft_kern.get())?;
            c.ifft(&worker, fft_kern.get())?;
            c.coset_fft(&worker, fft_kern.get())?;

            a.mul_assign(&worker, &b);
            drop(b);
            a.sub_assign(&worker, &c);
            drop(c);
<<<<<<< HEAD
            a.divide_by_z_on_coset(&worker, fft_kern.get())?;
            a.icoset_fft(&worker, fft_kern.get())?;
=======
            a.divide_by_z_on_coset(&worker);
            a.icoset_fft(&worker, &mut fft_kern)?;
>>>>>>> ada5a34f
            let mut a = a.into_coeffs();
            let a_len = a.len() - 1;
            a.truncate(a_len);

            Ok(Arc::new(
                a.into_iter().map(|s| s.0.into_repr()).collect::<Vec<_>>(),
            ))
        })
        .collect::<Result<Vec<_>, SynthesisError>>()?;

    drop(fft_kern);
    let mut multiexp_kern = LockedKernel::new(|| create_multiexp_kernel::<E>(), priority);

    let h_s = a_s
        .into_iter()
        .map(|a| {
            let h = multiexp(
                &worker,
                params.get_h(a.len())?,
                FullDensity,
                a,
                multiexp_kern.get(),
            );
            Ok(h)
        })
        .collect::<Result<Vec<_>, SynthesisError>>()?;

    let input_assignments = provers
        .par_iter_mut()
        .map(|prover| {
            let input_assignment = std::mem::replace(&mut prover.input_assignment, Vec::new());
            Arc::new(
                input_assignment
                    .into_iter()
                    .map(|s| s.into_repr())
                    .collect::<Vec<_>>(),
            )
        })
        .collect::<Vec<_>>();

    let aux_assignments = provers
        .par_iter_mut()
        .map(|prover| {
            let aux_assignment = std::mem::replace(&mut prover.aux_assignment, Vec::new());
            Arc::new(
                aux_assignment
                    .into_iter()
                    .map(|s| s.into_repr())
                    .collect::<Vec<_>>(),
            )
        })
        .collect::<Vec<_>>();

    let l_s = aux_assignments
        .iter()
        .map(|aux_assignment| {
            let l = multiexp(
                &worker,
                params.get_l(aux_assignment.len())?,
                FullDensity,
                aux_assignment.clone(),
                multiexp_kern.get(),
            );
            Ok(l)
        })
        .collect::<Result<Vec<_>, SynthesisError>>()?;

    let inputs = provers
        .into_iter()
        .zip(input_assignments.iter())
        .zip(aux_assignments.iter())
        .map(|((prover, input_assignment), aux_assignment)| {
            let a_aux_density_total = prover.a_aux_density.get_total_density();

            let (a_inputs_source, a_aux_source) =
                params.get_a(input_assignment.len(), a_aux_density_total)?;

            let a_inputs = multiexp(
                &worker,
                a_inputs_source,
                FullDensity,
                input_assignment.clone(),
                multiexp_kern.get(),
            );

            let a_aux = multiexp(
                &worker,
                a_aux_source,
                Arc::new(prover.a_aux_density),
                aux_assignment.clone(),
                multiexp_kern.get(),
            );

            let b_input_density = Arc::new(prover.b_input_density);
            let b_input_density_total = b_input_density.get_total_density();
            let b_aux_density = Arc::new(prover.b_aux_density);
            let b_aux_density_total = b_aux_density.get_total_density();

            let (b_g1_inputs_source, b_g1_aux_source) =
                params.get_b_g1(b_input_density_total, b_aux_density_total)?;

            let b_g1_inputs = multiexp(
                &worker,
                b_g1_inputs_source,
                b_input_density.clone(),
                input_assignment.clone(),
                multiexp_kern.get(),
            );
            let b_g1_aux = multiexp(
                &worker,
                b_g1_aux_source,
                b_aux_density.clone(),
                aux_assignment.clone(),
                multiexp_kern.get(),
            );

            let (b_g2_inputs_source, b_g2_aux_source) =
                params.get_b_g2(b_input_density_total, b_aux_density_total)?;

            let b_g2_inputs = multiexp(
                &worker,
                b_g2_inputs_source,
                b_input_density,
                input_assignment.clone(),
                multiexp_kern.get(),
            );
            let b_g2_aux = multiexp(
                &worker,
                b_g2_aux_source,
                b_aux_density,
                aux_assignment.clone(),
                multiexp_kern.get(),
            );

            Ok((
                a_inputs,
                a_aux,
                b_g1_inputs,
                b_g1_aux,
                b_g2_inputs,
                b_g2_aux,
            ))
        })
        .collect::<Result<Vec<_>, SynthesisError>>()?;

    drop(multiexp_kern);

    let proofs = h_s
        .into_iter()
        .zip(l_s.into_iter())
        .zip(inputs.into_iter())
        .zip(r_s.into_iter())
        .zip(s_s.into_iter())
        .map(
            |(
                (((h, l), (a_inputs, a_aux, b_g1_inputs, b_g1_aux, b_g2_inputs, b_g2_aux)), r),
                s,
            )| {
                if vk.delta_g1.is_zero() || vk.delta_g2.is_zero() {
                    // If this element is zero, someone is trying to perform a
                    // subversion-CRS attack.
                    return Err(SynthesisError::UnexpectedIdentity);
                }

                let mut g_a = vk.delta_g1.mul(r);
                g_a.add_assign_mixed(&vk.alpha_g1);
                let mut g_b = vk.delta_g2.mul(s);
                g_b.add_assign_mixed(&vk.beta_g2);
                let mut g_c;
                {
                    let mut rs = r;
                    rs.mul_assign(&s);

                    g_c = vk.delta_g1.mul(rs);
                    g_c.add_assign(&vk.alpha_g1.mul(s));
                    g_c.add_assign(&vk.beta_g1.mul(r));
                }
                let mut a_answer = a_inputs.wait()?;
                a_answer.add_assign(&a_aux.wait()?);
                g_a.add_assign(&a_answer);
                a_answer.mul_assign(s);
                g_c.add_assign(&a_answer);

                let mut b1_answer = b_g1_inputs.wait()?;
                b1_answer.add_assign(&b_g1_aux.wait()?);
                let mut b2_answer = b_g2_inputs.wait()?;
                b2_answer.add_assign(&b_g2_aux.wait()?);

                g_b.add_assign(&b2_answer);
                b1_answer.mul_assign(r);
                g_c.add_assign(&b1_answer);
                g_c.add_assign(&h.wait()?);
                g_c.add_assign(&l.wait()?);

                Ok(Proof {
                    a: g_a.into_affine(),
                    b: g_b.into_affine(),
                    c: g_c.into_affine(),
                })
            },
        )
        .collect::<Result<Vec<_>, SynthesisError>>()?;

    Ok(proofs)
}<|MERGE_RESOLUTION|>--- conflicted
+++ resolved
@@ -262,13 +262,8 @@
             drop(b);
             a.sub_assign(&worker, &c);
             drop(c);
-<<<<<<< HEAD
-            a.divide_by_z_on_coset(&worker, fft_kern.get())?;
+            a.divide_by_z_on_coset(&worker);
             a.icoset_fft(&worker, fft_kern.get())?;
-=======
-            a.divide_by_z_on_coset(&worker);
-            a.icoset_fft(&worker, &mut fft_kern)?;
->>>>>>> ada5a34f
             let mut a = a.into_coeffs();
             let a_len = a.len() - 1;
             a.truncate(a_len);

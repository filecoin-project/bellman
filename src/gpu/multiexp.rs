--- conflicted
+++ resolved
@@ -265,13 +265,7 @@
             };
             self.g2_result_buffer.read(tres).enq()?;
         } else {
-<<<<<<< HEAD
-            return Err(GPUError::Msg(
-                "Only E::G1 and E::G2 are supported!".to_string(),
-            ));
-=======
             return Err(GPUError::Simple("Only E::G1 and E::G2 are supported!"));
->>>>>>> 9fd4347f
         }
 
         // Using the algorithm below, we can calculate the final result by accumulating the results
@@ -316,11 +310,7 @@
             .map(|res| res.unwrap())
             .collect();
         if kernels.is_empty() {
-<<<<<<< HEAD
-            return Err(GPUError::Msg("No working GPUs found!".to_string()));
-=======
             return Err(GPUError::Simple("No working GPUs found!"));
->>>>>>> 9fd4347f
         }
         info!(
             "Multiexp: {} working device(s) selected. (CPU utilization: {})",

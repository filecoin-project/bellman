--- conflicted
+++ resolved
@@ -1,11 +1,3 @@
-<<<<<<< HEAD
-use std::fmt;
-
-#[derive(Debug, Clone)]
-pub enum GPUError {
-    GPUTaken,
-    Msg(String),
-=======
 #[derive(thiserror::Error, Debug)]
 pub enum GPUError {
     #[error("GPUError: {0}")]
@@ -13,50 +5,26 @@
     #[cfg(feature = "gpu")]
     #[error("Ocl Error: {0}")]
     Ocl(ocl::Error),
->>>>>>> 9fd4347f
+    #[cfg(feature = "gpu")]
+    #[error("GPU taken by a high priority process!")]
+    GPUTaken,
 }
 
 pub type GPUResult<T> = std::result::Result<T, GPUError>;
 
-<<<<<<< HEAD
-impl fmt::Display for GPUError {
-    fn fmt(&self, f: &mut fmt::Formatter) -> fmt::Result {
-        if let GPUError::Msg(ref e) = *self {
-            e.fmt(f)
-        } else {
-            write!(f, "GPU taken by a high priority process!")
-        }
-    }
-}
-
-#[cfg(feature = "gpu")]
-use ocl;
-
-#[cfg(feature = "gpu")]
-impl From<ocl::Error> for GPUError {
-    fn from(error: ocl::Error) -> Self {
-        GPUError::Msg(error.to_string())
-=======
 #[cfg(feature = "gpu")]
 impl From<ocl::Error> for GPUError {
     fn from(error: ocl::Error) -> Self {
         GPUError::Ocl(error)
->>>>>>> 9fd4347f
     }
 }
 
 #[cfg(feature = "gpu")]
 impl From<std::boxed::Box<dyn std::any::Any + std::marker::Send>> for GPUError {
     fn from(e: std::boxed::Box<dyn std::any::Any + std::marker::Send>) -> Self {
-<<<<<<< HEAD
-        match &e.downcast_ref::<Self>() {
-            &Some(err) => err.clone(),
-            &None => GPUError::Msg("An unknown GPU error happened!".to_string()),
-=======
         match e.downcast::<Self>() {
             Ok(err) => *err,
             Err(_) => GPUError::Simple("An unknown GPU error happened!"),
->>>>>>> 9fd4347f
         }
     }
 }
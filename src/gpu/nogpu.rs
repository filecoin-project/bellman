use super::error::{GPUError, GPUResult};
use crate::multicore::Worker;
use ff::{PrimeField, ScalarEngine};
use groupy::CurveAffine;
use std::marker::PhantomData;
use std::sync::Arc;

// This module is compiled instead of `fft.rs` and `multiexp.rs` if `gpu` feature is disabled.

pub struct FFTKernel<E>(PhantomData<E>)
where
    E: ScalarEngine;

impl<E> FFTKernel<E>
where
    E: ScalarEngine,
{
    pub fn create(_: u32) -> GPUResult<FFTKernel<E>> {
        return Err(GPUError {
            msg: "GPU accelerator is not enabled!".to_string(),
        });
    }

    pub fn radix_fft(&mut self, _: &mut [E::Fr], _: &E::Fr, _: u32) -> GPUResult<()> {
        return Err(GPUError {
            msg: "GPU accelerator is not enabled!".to_string(),
        });
    }
<<<<<<< HEAD

    pub fn mul_by_field(&mut self, _: &mut [E::Fr], _: &E::Fr, _: u32) -> GPUResult<()> {
        return Err(GPUError {
            msg: "GPU accelerator is not enabled!".to_string(),
        });
    }

    pub fn distribute_powers(&mut self, _: &mut [E::Fr], _: &E::Fr, _: u32) -> GPUResult<()> {
        return Err(GPUError {
            msg: "GPU accelerator is not enabled!".to_string(),
        });
    }
=======
>>>>>>> d1673969
}

pub struct MultiexpKernel<E>(PhantomData<E>)
where
    E: ScalarEngine;

impl<E> MultiexpKernel<E>
where
    E: ScalarEngine,
{
    pub fn create() -> GPUResult<MultiexpKernel<E>> {
        return Err(GPUError {
            msg: "GPU accelerator is not enabled!".to_string(),
        });
    }

    pub fn multiexp<G>(
        &mut self,
        _: &Worker,
        _: Arc<Vec<G>>,
        _: Arc<Vec<<<G::Engine as ScalarEngine>::Fr as PrimeField>::Repr>>,
        _: usize,
        _: usize,
    ) -> GPUResult<<G as CurveAffine>::Projective>
    where
        G: CurveAffine,
    {
        return Err(GPUError {
            msg: "GPU accelerator is not enabled!".to_string(),
        });
    }
}<|MERGE_RESOLUTION|>--- conflicted
+++ resolved
@@ -26,21 +26,6 @@
             msg: "GPU accelerator is not enabled!".to_string(),
         });
     }
-<<<<<<< HEAD
-
-    pub fn mul_by_field(&mut self, _: &mut [E::Fr], _: &E::Fr, _: u32) -> GPUResult<()> {
-        return Err(GPUError {
-            msg: "GPU accelerator is not enabled!".to_string(),
-        });
-    }
-
-    pub fn distribute_powers(&mut self, _: &mut [E::Fr], _: &E::Fr, _: u32) -> GPUResult<()> {
-        return Err(GPUError {
-            msg: "GPU accelerator is not enabled!".to_string(),
-        });
-    }
-=======
->>>>>>> d1673969
 }
 
 pub struct MultiexpKernel<E>(PhantomData<E>)

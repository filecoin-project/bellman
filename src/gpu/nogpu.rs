--- conflicted
+++ resolved
@@ -15,21 +15,12 @@
 where
     E: ScalarEngine,
 {
-<<<<<<< HEAD
     pub fn create(_: u32, _: bool) -> GPUResult<FFTKernel<E>> {
-        return Err(GPUError::Msg("GPU accelerator is not enabled!".to_string()));
-    }
-
-    pub fn radix_fft(&mut self, _: &mut [E::Fr], _: &E::Fr, _: u32) -> GPUResult<()> {
-        return Err(GPUError::Msg("GPU accelerator is not enabled!".to_string()));
-=======
-    pub fn create(_: u32) -> GPUResult<FFTKernel<E>> {
         return Err(GPUError::Simple("GPU accelerator is not enabled!"));
     }
 
     pub fn radix_fft(&mut self, _: &mut [E::Fr], _: &E::Fr, _: u32) -> GPUResult<()> {
         return Err(GPUError::Simple("GPU accelerator is not enabled!"));
->>>>>>> 9fd4347f
     }
 }
 
@@ -41,13 +32,8 @@
 where
     E: ScalarEngine,
 {
-<<<<<<< HEAD
     pub fn create(_: bool) -> GPUResult<MultiexpKernel<E>> {
-        return Err(GPUError::Msg("GPU accelerator is not enabled!".to_string()));
-=======
-    pub fn create() -> GPUResult<MultiexpKernel<E>> {
         return Err(GPUError::Simple("GPU accelerator is not enabled!"));
->>>>>>> 9fd4347f
     }
 
     pub fn multiexp<G>(
@@ -61,11 +47,7 @@
     where
         G: CurveAffine,
     {
-<<<<<<< HEAD
-        return Err(GPUError::Msg("GPU accelerator is not enabled!".to_string()));
-=======
         return Err(GPUError::Simple("GPU accelerator is not enabled!"));
->>>>>>> 9fd4347f
     }
 }
 
@@ -87,7 +69,7 @@
             where
                 F: FnOnce(&mut K) -> GPUResult<R>,
             {
-                return Err(GPUError::Msg("GPU accelerator is not enabled!".to_string()));
+                return Err(GPUError::Simple("GPU accelerator is not enabled!"));
             }
         }
     };
